--- conflicted
+++ resolved
@@ -10,10 +10,7 @@
   case UnitTests => (p: Parameters) => {
     Seq(
       Module(new NetworkPacketBufferTest),
-<<<<<<< HEAD
-=======
       Module(new PauserTest),
->>>>>>> bba264d6
       Module(new NetworkTapTest),
       Module(new RateLimiterTest),
       Module(new AlignerTest),
