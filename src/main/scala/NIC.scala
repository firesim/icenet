--- conflicted
+++ resolved
@@ -12,22 +12,14 @@
 import IceNetConsts._
 
 case class NICConfig(
-<<<<<<< HEAD
-  inBufPackets: Int = 2,
-  outBufFlits: Int = 2 * ETH_STANDARD_MAX_FLITS,
+  inBufFlits: Int  = 2 * ETH_STANDARD_MAX_BYTES / NET_IF_BYTES,
+  outBufFlits: Int = 2 * ETH_STANDARD_MAX_BYTES / NET_IF_BYTES,
   nMemXacts: Int = 8,
   maxAcquireBytes: Int = 64,
   ctrlQueueDepth: Int = 10,
+  usePauser: Boolean = false,
   checksumOffload: Boolean = false,
   packetMaxBytes: Int = ETH_STANDARD_MAX_BYTES)
-=======
-  inBufFlits: Int  = 2 * ETH_MAX_BYTES / NET_IF_BYTES,
-  outBufFlits: Int = 2 * ETH_MAX_BYTES / NET_IF_BYTES,
-  nMemXacts: Int = 8,
-  maxAcquireBytes: Int = 64,
-  ctrlQueueDepth: Int = 10,
-  usePauser: Boolean = false)
->>>>>>> bba264d6
 
 case object NICKey extends Field[NICConfig]
 
@@ -40,6 +32,8 @@
   val maxAcquireBytes = nicExternal.maxAcquireBytes
   val ctrlQueueDepth = nicExternal.ctrlQueueDepth
   val usePauser = nicExternal.usePauser
+  val checksumOffload = nicExternal.checksumOffload
+  val packetMaxBytes = nicExternal.packetMaxBytes
 }
 
 abstract class NICLazyModule(implicit p: Parameters)
@@ -174,7 +168,7 @@
         Flipped(Vec(nInputTaps, Decoupled(new StreamChannel(NET_IF_WIDTH)))))
       val out = Decoupled(new StreamChannel(NET_IF_WIDTH))
       val rlimit = Input(new RateLimiterSettings)
-      val csum = config.checksumOffload.option(
+      val csum = checksumOffload.option(
         Flipped(Decoupled(new ChecksumRewriteRequest)))
     })
 
@@ -186,28 +180,19 @@
     readreq.bits.partial := io.send.req.bits(63)
     io.send.comp <> reader.module.io.resp
 
-    val unarbOut = if (config.checksumOffload) {
-      val bufFlits = (config.packetMaxBytes - 1) / NET_IF_BYTES + 1
+    val unarbOut = if (checksumOffload) {
+      val bufFlits = (packetMaxBytes - 1) / NET_IF_BYTES + 1
       val rewriter = Module(new ChecksumRewrite(NET_IF_WIDTH, bufFlits))
       rewriter.io.req <> io.csum.get
-      rewriter.io.stream.in <> aligner.io.out
+      rewriter.io.stream.in <> reader.module.io.out
       rewriter.io.stream.out
-    } else { aligner.io.out }
+    } else { reader.module.io.out }
 
     val unlimitedOut = if (nInputTaps > 0) {
-<<<<<<< HEAD
-      val arb = Module(new HellaPeekingArbiter(
-        new StreamChannel(NET_IF_WIDTH), 1 + nInputTaps,
-        (chan: StreamChannel) => chan.last, rr = true))
+      val arb = Module(new PacketArbiter(1 + nInputTaps, rr = true))
       arb.io.in <> (unarbOut +: io.tap.get)
       arb.io.out
     } else { unarbOut }
-=======
-      val arb = Module(new PacketArbiter(1 + nInputTaps, rr = true))
-      arb.io.in <> (reader.module.io.out +: io.tap.get)
-      arb.io.out
-    } else { reader.module.io.out }
->>>>>>> bba264d6
 
     val limiter = Module(new RateLimiter(new StreamChannel(NET_IF_WIDTH)))
     limiter.io.in <> unlimitedOut
@@ -268,23 +253,15 @@
     val in = Flipped(Decoupled(new StreamChannel(NET_IF_WIDTH))) // input stream 
     val tap = outer.tapFuncs.nonEmpty.option(
       Vec(outer.tapFuncs.length, Decoupled(new StreamChannel(NET_IF_WIDTH))))
-<<<<<<< HEAD
-    val csumReq = config.checksumOffload.option(
+    val csumReq = checksumOffload.option(
       Flipped(Decoupled(new ChecksumCalcRequest)))
-    val csumRes = config.checksumOffload.option(Decoupled(UInt(16.W)))
-  })
-
-  val buffer = Module(new NetworkPacketBuffer(
-    nPackets = config.inBufPackets,
-    maxBytes = config.packetMaxBytes))
-=======
+    val csumRes = checksumOffload.option(Decoupled(UInt(16.W)))
     val buf_free = Output(UInt(8.W))
   })
 
   val dropChecks = if (usePauser) Seq(PauseDropCheck(_, _, _)) else Nil
   val buffer = Module(new NetworkPacketBuffer(
     inBufFlits, dropChecks = dropChecks, dropless = usePauser))
->>>>>>> bba264d6
   buffer.io.stream.in <> io.in
   io.buf_free := buffer.io.free
 
@@ -295,7 +272,7 @@
     tap.io.passthru
   } else { buffer.io.stream.out }
 
-  val csumout = (if (config.checksumOffload) {
+  val csumout = (if (checksumOffload) {
     val calc = Module(new ChecksumCalc(NET_IF_WIDTH))
     calc.io.req <> io.csumReq.get
     io.csumRes.get <> calc.io.result
@@ -386,7 +363,7 @@
       case (a, b) => a <> b
     }
 
-    if (config.checksumOffload) {
+    if (checksumOffload) {
       sendPath.module.io.csum.get <> control.module.io.txcsumReq
       recvPath.module.io.csumReq.get <> control.module.io.rxcsumReq
       control.module.io.rxcsumRes <> recvPath.module.io.csumRes.get
@@ -425,8 +402,9 @@
 
   import PauseConsts.BT_PER_QUANTA
 
-  private val packetWords = ETH_MAX_BYTES / NET_IF_BYTES
-  private val packetQuanta = (ETH_MAX_BYTES * 8) / BT_PER_QUANTA
+  val nicConf = p(NICKey)
+  private val packetWords = nicConf.packetMaxBytes / NET_IF_BYTES
+  private val packetQuanta = (nicConf.packetMaxBytes * 8) / BT_PER_QUANTA
 
   def connectNicLoopback(qDepth: Int = 4 * packetWords, latency: Int = 10) {
 
@@ -438,7 +416,7 @@
     net.pauser.quanta := PlusArg("pauser-quanta", 2 * packetQuanta)
     net.pauser.refresh := PlusArg("pauser-refresh", packetWords)
 
-    if (p(NICKey).usePauser) {
+    if (nicConf.usePauser) {
       val pauser = Module(new PauserComplex(qDepth))
       pauser.io.ext.flipConnect(NetDelay(net, latency))
       pauser.io.int.out <> pauser.io.int.in
