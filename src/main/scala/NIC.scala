--- conflicted
+++ resolved
@@ -130,18 +130,11 @@
       new TLRegModule(c, _, _) with IceNicControllerModule)
 
 class IceNicSendPath(nInputTaps: Int = 0)(implicit p: Parameters)
-<<<<<<< HEAD
-    extends LazyModule {
-  val config = p(NICKey)
+    extends NICLazyModule {
+
   val reader = LazyModule(new StreamReader(
-    config.nMemXacts, config.outBufFlits, config.maxAcquireBytes))
+    nMemXacts, outBufFlits, maxAcquireBytes))
   val node = reader.node
-=======
-    extends NICLazyModule {
-  val reader = LazyModule(new IceNicReader)
-  val node = TLIdentityNode()
-  node := reader.node
->>>>>>> 1a37c0e0
 
   lazy val module = new LazyModuleImp(this) {
     val io = IO(new Bundle {
@@ -152,7 +145,6 @@
       val rlimit = Input(new RateLimiterSettings)
     })
 
-<<<<<<< HEAD
     val readreq = reader.module.io.req
     io.send.req.ready := readreq.ready
     readreq.valid := io.send.req.valid
@@ -160,16 +152,6 @@
     readreq.bits.length  := io.send.req.bits(62, 48)
     readreq.bits.partial := io.send.req.bits(63)
     io.send.comp <> reader.module.io.resp
-=======
-    reader.module.io.send <> io.send
-
-    val queue = Module(new ReservationBuffer(nMemXacts, outBufFlits))
-    queue.io.alloc <> reader.module.io.alloc
-    queue.io.in <> reader.module.io.out
-
-    val aligner = Module(new Aligner)
-    aligner.io.in <> queue.io.out
->>>>>>> 1a37c0e0
 
     val unlimitedOut = if (nInputTaps > 0) {
       val arb = Module(new HellaPeekingArbiter(
@@ -186,35 +168,8 @@
   }
 }
 
-<<<<<<< HEAD
-class IceNicWriter(implicit p: Parameters) extends LazyModule {
-  val config = p(NICKey)
-  val nXacts = config.nMemXacts
-  val maxBytes = config.maxAcquireBytes
-=======
-/*
- * Send frames out
- */
-class IceNicReader(implicit p: Parameters)
-    extends NICLazyModule {
-  val node = TLHelper.makeClientNode(
-    name = "ice-nic-send", sourceId = IdRange(0, nMemXacts))
-  lazy val module = new IceNicReaderModule(this)
-}
-
-class IceNicReaderModule(outer: IceNicReader) extends LazyModuleImp(outer) {
-  val maxBytes = outer.maxAcquireBytes
-  val nXacts = outer.nMemXacts
-  val outFlits = outer.outBufFlits
-
-  val io = IO(new Bundle {
-    val send = Flipped(new IceNicSendIO)
-    val alloc = Decoupled(new ReservationBufferAlloc(nXacts, outFlits))
-    val out = Decoupled(new ReservationBufferData(nXacts))
-  })
->>>>>>> 1a37c0e0
-
-  val writer = LazyModule(new StreamWriter(nXacts, maxBytes))
+class IceNicWriter(implicit p: Parameters) extends NICLazyModule {
+  val writer = LazyModule(new StreamWriter(nMemXacts, maxAcquireBytes))
   val node = writer.node
 
   lazy val module = new LazyModuleImp(this) {
@@ -231,87 +186,16 @@
       writer.module.io.req.ready,
       io.in.valid, !streaming)
 
-<<<<<<< HEAD
     writer.module.io.req.valid := helper.fire(writer.module.io.req.ready)
     writer.module.io.req.bits.address := io.recv.req.bits
     writer.module.io.req.bits.length := io.length << byteAddrBits.U
     io.recv.req.ready := helper.fire(io.recv.req.valid)
-=======
-class IceNicWriter(implicit p: Parameters) extends NICLazyModule {
-  val node = TLHelper.makeClientNode(
-    name = "ice-nic-recv", sourceId = IdRange(0, nMemXacts))
-  lazy val module = new IceNicWriterModule(this)
-}
->>>>>>> 1a37c0e0
 
     writer.module.io.in.valid := io.in.valid && streaming
     writer.module.io.in.bits := io.in.bits
     io.in.ready := writer.module.io.in.ready && streaming
 
-<<<<<<< HEAD
     io.recv.comp <> writer.module.io.resp
-=======
-  val maxBytes = outer.maxAcquireBytes
-  val (tl, edge) = outer.node.out(0)
-  val beatBytes = tl.params.dataBits / 8
-  val fullAddrBits = tl.params.addressBits
-  val byteAddrBits = log2Ceil(beatBytes)
-  val addrBits = fullAddrBits - byteAddrBits
-
-  require(beatBytes == NET_IF_BYTES)
-
-  val s_idle :: s_data :: s_complete :: Nil = Enum(3)
-  val state = RegInit(s_idle)
-
-  val baseAddr = Reg(UInt(addrBits.W))
-  val idx = Reg(UInt(addrBits.W))
-  val addrMerged = baseAddr + idx
-
-  val xactBusy = RegInit(0.U(outer.nMemXacts.W))
-  val xactOnehot = PriorityEncoderOH(~xactBusy)
-
-  val maxBeats = maxBytes / beatBytes
-  val beatIdBits = log2Ceil(maxBeats)
-
-  val beatsLeft = Reg(UInt(beatIdBits.W))
-  val headAddr = Reg(UInt(addrBits.W))
-  val headXact = Reg(UInt(log2Ceil(outer.nMemXacts).W))
-  val headSize = Reg(UInt(log2Ceil(beatIdBits + 1).W))
-
-  val newBlock = beatsLeft === 0.U
-  val canSend = !xactBusy.andR || !newBlock
-
-  val reqSize = MuxCase(0.U,
-    (log2Ceil(maxBytes / beatBytes) until 0 by -1).map(lgSize =>
-        (addrMerged(lgSize-1,0) === 0.U &&
-          (io.length >> lgSize.U) =/= 0.U) -> lgSize.U))
-
-  xactBusy := (xactBusy | Mux(tl.a.fire() && newBlock, xactOnehot, 0.U)) &
-                  ~Mux(tl.d.fire(), UIntToOH(tl.d.bits.source), 0.U)
-
-  val fromSource = Mux(newBlock, OHToUInt(xactOnehot), headXact)
-  val toAddress = Mux(newBlock, addrMerged, headAddr) << byteAddrBits.U
-  val lgSize = Mux(newBlock, reqSize, headSize) +& byteAddrBits.U
-
-  io.recv.req.ready := state === s_idle
-  tl.a.valid := (state === s_data && io.in.valid) && canSend
-  tl.a.bits := edge.Put(
-    fromSource = fromSource,
-    toAddress = toAddress,
-    lgSize = lgSize,
-    data = io.in.bits.data)._2
-  tl.d.ready := xactBusy.orR
-  io.in.ready := state === s_data && canSend && tl.a.ready
-  io.recv.comp.valid := state === s_complete && !xactBusy.orR
-  io.recv.comp.bits := idx << byteAddrBits.U
-
-  when (io.recv.req.fire()) {
-    idx := 0.U
-    baseAddr := io.recv.req.bits >> byteAddrBits.U
-    beatsLeft := 0.U
-    state := s_data
-  }
->>>>>>> 1a37c0e0
 
     when (io.recv.req.fire()) { streaming := true.B }
     when (io.in.fire() && io.in.bits.last) { streaming := false.B }
