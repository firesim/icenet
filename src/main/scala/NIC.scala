package icenet

import chisel3._
import chisel3.util._
import freechips.rocketchip.subsystem.BaseSubsystem
import freechips.rocketchip.config.{Field, Parameters}
import freechips.rocketchip.diplomacy._
import freechips.rocketchip.regmapper.{HasRegMap, RegField}
import freechips.rocketchip.tilelink._
import freechips.rocketchip.util._
import testchipip.{StreamIO, StreamChannel, TLHelper}
import IceNetConsts._

case class NICConfig(
  inBufFlits: Int  = 2 * ETH_STANDARD_MAX_BYTES / NET_IF_BYTES,
  outBufFlits: Int = 2 * ETH_STANDARD_MAX_BYTES / NET_IF_BYTES,
  nMemXacts: Int = 8,
  maxAcquireBytes: Int = 64,
  ctrlQueueDepth: Int = 10,
  usePauser: Boolean = false,
  checksumOffload: Boolean = false,
  packetMaxBytes: Int = ETH_STANDARD_MAX_BYTES)

case object NICKey extends Field[NICConfig]

trait HasNICParameters {
  implicit val p: Parameters
  val nicExternal = p(NICKey)
  val inBufFlits = nicExternal.inBufFlits
  val outBufFlits = nicExternal.outBufFlits
  val nMemXacts = nicExternal.nMemXacts
  val maxAcquireBytes = nicExternal.maxAcquireBytes
  val ctrlQueueDepth = nicExternal.ctrlQueueDepth
  val usePauser = nicExternal.usePauser
  val checksumOffload = nicExternal.checksumOffload
  val packetMaxBytes = nicExternal.packetMaxBytes
}

abstract class NICLazyModule(implicit p: Parameters)
  extends LazyModule with HasNICParameters

abstract class NICModule(implicit val p: Parameters)
  extends Module with HasNICParameters

abstract class NICBundle(implicit val p: Parameters)
  extends Bundle with HasNICParameters

class PacketArbiter(arbN: Int, rr: Boolean = false)
  extends HellaPeekingArbiter(
    new StreamChannel(NET_IF_WIDTH), arbN,
    (ch: StreamChannel) => ch.last, rr = rr)

class IceNicSendIO extends Bundle {
  val req = Decoupled(UInt(NET_IF_WIDTH.W))
  val comp = Flipped(Decoupled(Bool()))
}

class IceNicRecvIO extends Bundle {
  val req = Decoupled(UInt(NET_IF_WIDTH.W))
  val comp = Flipped(Decoupled(UInt(NET_LEN_BITS.W)))
}

trait IceNicControllerBundle extends Bundle {
  val send = new IceNicSendIO
  val recv = new IceNicRecvIO
  val macAddr = Input(UInt(ETH_MAC_BITS.W))
  val txcsumReq = Decoupled(new ChecksumRewriteRequest)
  val rxcsumRes = Flipped(Decoupled(new TCPChecksumOffloadResult))
  val csumEnable = Output(Bool())
}

trait IceNicControllerModule extends HasRegMap with HasNICParameters {
  implicit val p: Parameters
  val io: IceNicControllerBundle

  val sendCompDown = WireInit(false.B)

  val qDepth = ctrlQueueDepth
  require(qDepth < (1 << 8))

  def queueCount[T <: Data](qio: QueueIO[T], depth: Int): UInt =
    TwoWayCounter(qio.enq.fire(), qio.deq.fire(), depth)

  // hold (len, addr) of packets that we need to send out
  val sendReqQueue = Module(new HellaQueue(qDepth)(UInt(NET_IF_WIDTH.W)))
  val sendReqCount = queueCount(sendReqQueue.io, qDepth)
  // hold addr of buffers we can write received packets into
  val recvReqQueue = Module(new HellaQueue(qDepth)(UInt(NET_IF_WIDTH.W)))
  val recvReqCount = queueCount(recvReqQueue.io, qDepth)
  // count number of sends completed
  val sendCompCount = TwoWayCounter(io.send.comp.fire(), sendCompDown, qDepth)
  // hold length of received packets
  val recvCompQueue = Module(new HellaQueue(qDepth)(UInt(NET_LEN_BITS.W)))
  val recvCompCount = queueCount(recvCompQueue.io, qDepth)

  val sendCompValid = sendCompCount > 0.U
  val intMask = RegInit(0.U(2.W))

  io.send.req <> sendReqQueue.io.deq
  io.recv.req <> recvReqQueue.io.deq
  io.send.comp.ready := sendCompCount < qDepth.U
  recvCompQueue.io.enq <> io.recv.comp

  interrupts(0) := sendCompValid && intMask(0)
  interrupts(1) := recvCompQueue.io.deq.valid && intMask(1)

  val sendReqSpace = (qDepth.U - sendReqCount)
  val recvReqSpace = (qDepth.U - recvReqCount)

  def sendCompRead = (ready: Bool) => {
    sendCompDown := sendCompValid && ready
    (sendCompValid, true.B)
  }

  val txcsumReqQueue = Module(new HellaQueue(qDepth)(UInt(49.W)))
  val rxcsumResQueue = Module(new HellaQueue(qDepth)(UInt(2.W)))
  val csumEnable = RegInit(false.B)

  io.txcsumReq.valid := txcsumReqQueue.io.deq.valid
  io.txcsumReq.bits := txcsumReqQueue.io.deq.bits.asTypeOf(new ChecksumRewriteRequest)
  txcsumReqQueue.io.deq.ready := io.txcsumReq.ready

  rxcsumResQueue.io.enq.valid := io.rxcsumRes.valid
  rxcsumResQueue.io.enq.bits := io.rxcsumRes.bits.asUInt
  io.rxcsumRes.ready := rxcsumResQueue.io.enq.ready

  io.csumEnable := csumEnable

  regmap(
    0x00 -> Seq(RegField.w(NET_IF_WIDTH, sendReqQueue.io.enq)),
    0x08 -> Seq(RegField.w(NET_IF_WIDTH, recvReqQueue.io.enq)),
    0x10 -> Seq(RegField.r(1, sendCompRead)),
    0x12 -> Seq(RegField.r(NET_LEN_BITS, recvCompQueue.io.deq)),
    0x14 -> Seq(
      RegField.r(8, sendReqSpace),
      RegField.r(8, recvReqSpace),
      RegField.r(8, sendCompCount),
      RegField.r(8, recvCompCount)),
    0x18 -> Seq(RegField.r(ETH_MAC_BITS, io.macAddr)),
    0x20 -> Seq(RegField(2, intMask)),
    0x28 -> Seq(RegField.w(49, txcsumReqQueue.io.enq)),
    0x30 -> Seq(RegField.r(2, rxcsumResQueue.io.deq)),
    0x31 -> Seq(RegField(1, csumEnable)))
}

case class IceNicControllerParams(address: BigInt, beatBytes: Int)

/*
 * Take commands from the CPU over TL2, expose as Queues
 */
class IceNicController(c: IceNicControllerParams)(implicit p: Parameters)
  extends TLRegisterRouter(
    c.address, "ice-nic", Seq("ucbbar,ice-nic"),
    interrupts = 2, beatBytes = c.beatBytes)(
      new TLRegBundle(c, _)    with IceNicControllerBundle)(
      new TLRegModule(c, _, _) with IceNicControllerModule)

class IceNicSendPath(nInputTaps: Int = 0)(implicit p: Parameters)
    extends NICLazyModule {
  val reader = LazyModule(new StreamReader(
    nMemXacts, outBufFlits, maxAcquireBytes))
  val node = reader.node

  lazy val module = new LazyModuleImp(this) {
    val io = IO(new Bundle {
      val send = Flipped(new IceNicSendIO)
      val tap = (nInputTaps > 0).option(
        Flipped(Vec(nInputTaps, Decoupled(new StreamChannel(NET_IF_WIDTH)))))
      val out = Decoupled(new StreamChannel(NET_IF_WIDTH))
      val rlimit = Input(new RateLimiterSettings)
      val csum = checksumOffload.option(new Bundle {
        val req = Flipped(Decoupled(new ChecksumRewriteRequest))
        val enable = Input(Bool())
      })
    })

    val readreq = reader.module.io.req
    io.send.req.ready := readreq.ready
    readreq.valid := io.send.req.valid
    readreq.bits.address := io.send.req.bits(47, 0)
    readreq.bits.length  := io.send.req.bits(62, 48)
    readreq.bits.partial := io.send.req.bits(63)
    io.send.comp <> reader.module.io.resp

    val preArbOut = if (checksumOffload) {
      val readerOut = reader.module.io.out
      val arb = Module(new PacketArbiter(2))
      val bufFlits = (packetMaxBytes - 1) / NET_IF_BYTES + 1
      val rewriter = Module(new ChecksumRewrite(NET_IF_WIDTH, bufFlits))
      val enable = io.csum.get.enable

      rewriter.io.req <> io.csum.get.req

      arb.io.in(0) <> rewriter.io.stream.out
      arb.io.in(1).valid := !enable && readerOut.valid
      arb.io.in(1).bits  := readerOut.bits
      rewriter.io.stream.in.valid := enable && readerOut.valid
      rewriter.io.stream.in.bits := readerOut.bits
      readerOut.ready := Mux(enable,
        rewriter.io.stream.in.ready, arb.io.in(1).ready)

      arb.io.out
    } else { reader.module.io.out }

    val unlimitedOut = if (nInputTaps > 0) {
      val arb = Module(new PacketArbiter(1 + nInputTaps, rr = true))
      arb.io.in <> (preArbOut +: io.tap.get)
      arb.io.out
    } else { preArbOut }

    val limiter = Module(new RateLimiter(new StreamChannel(NET_IF_WIDTH)))
    limiter.io.in <> unlimitedOut
    limiter.io.settings := io.rlimit
    io.out <> limiter.io.out
  }
}

class IceNicWriter(implicit p: Parameters) extends NICLazyModule {
  val writer = LazyModule(new StreamWriter(nMemXacts, maxAcquireBytes))
  val node = writer.node

  lazy val module = new LazyModuleImp(this) {
    val io = IO(new Bundle {
      val recv = Flipped(new IceNicRecvIO)
      val in = Flipped(Decoupled(new StreamChannel(NET_IF_WIDTH)))
      val length = Flipped(Valid(UInt(NET_LEN_BITS.W)))
    })

    val streaming = RegInit(false.B)
    val byteAddrBits = log2Ceil(NET_IF_BYTES)
    val helper = DecoupledHelper(
      io.recv.req.valid,
      writer.module.io.req.ready,
      io.length.valid, !streaming)

    writer.module.io.req.valid := helper.fire(writer.module.io.req.ready)
    writer.module.io.req.bits.address := io.recv.req.bits
    writer.module.io.req.bits.length := io.length.bits
    io.recv.req.ready := helper.fire(io.recv.req.valid)

    writer.module.io.in.valid := io.in.valid && streaming
    writer.module.io.in.bits := io.in.bits
    io.in.ready := writer.module.io.in.ready && streaming

    io.recv.comp <> writer.module.io.resp

    when (io.recv.req.fire()) { streaming := true.B }
    when (io.in.fire() && io.in.bits.last) { streaming := false.B }
  }
}

/*
 * Recv frames
 */
class IceNicRecvPath(val tapFuncs: Seq[EthernetHeader => Bool] = Nil)
    (implicit p: Parameters) extends LazyModule {
  val writer = LazyModule(new IceNicWriter)
  val node = TLIdentityNode()
  node := writer.node
  lazy val module = new IceNicRecvPathModule(this)
}

class IceNicRecvPathModule(outer: IceNicRecvPath)
    extends LazyModuleImp(outer) with HasNICParameters {
  val io = IO(new Bundle {
    val recv = Flipped(new IceNicRecvIO)
    val in = Flipped(Decoupled(new StreamChannel(NET_IF_WIDTH))) // input stream 
    val tap = outer.tapFuncs.nonEmpty.option(
      Vec(outer.tapFuncs.length, Decoupled(new StreamChannel(NET_IF_WIDTH))))
    val csum = checksumOffload.option(new Bundle {
      val res = Decoupled(new TCPChecksumOffloadResult)
      val enable = Input(Bool())
    })
    val buf_free = Output(UInt(8.W))
  })

  val dropChecks = if (usePauser) Seq(PauseDropCheck(_, _, _)) else Nil
  val buffer = Module(new NetworkPacketBuffer(
    inBufFlits, dropChecks = dropChecks, dropless = usePauser))
  buffer.io.stream.in <> io.in
  io.buf_free := buffer.io.free

<<<<<<< HEAD
  val tapout = if (outer.tapFuncs.nonEmpty) {
=======
  val writer = outer.writer.module
  writer.io.recv <> io.recv
  writer.io.in <> (if (outer.tapFuncs.nonEmpty) {
>>>>>>> c26dedef
    val tap = Module(new NetworkTap(outer.tapFuncs))
    tap.io.inflow <> buffer.io.stream.out
    io.tap.get <> tap.io.tapout
    tap.io.passthru
<<<<<<< HEAD
  } else { buffer.io.stream.out }

  val csumout = (if (checksumOffload) {
    val offload = Module(new TCPChecksumOffload(NET_IF_WIDTH))
    val offloadReady = offload.io.in.ready || !io.csum.get.enable
    val out = Wire(Decoupled(new StreamChannel(NET_IF_WIDTH)))
    val helper = DecoupledHelper(tapout.valid, offloadReady, out.ready)

    out.valid := helper.fire(out.ready)
    out.bits  := tapout.bits
    offload.io.in.valid := helper.fire(offloadReady, io.csum.get.enable)
    offload.io.in.bits := tapout.bits
    tapout.ready := helper.fire(tapout.valid)
    io.csum.get.res <> offload.io.result
    out
  } else { tapout })

  val writer = outer.writer.module
  writer.io.length := buffer.io.length
  writer.io.recv <> io.recv
  writer.io.in <> csumout
=======
  } else { buffer.io.stream.out })
  writer.io.length.valid := buffer.io.length.valid && writer.io.in.valid
  writer.io.length.bits  := buffer.io.length.bits
>>>>>>> c26dedef
}

class NICIO extends StreamIO(NET_IF_WIDTH) {
  val macAddr = Input(UInt(ETH_MAC_BITS.W))
  val rlimit = Input(new RateLimiterSettings)
  val pauser = Input(new PauserSettings)

  override def cloneType = (new NICIO).asInstanceOf[this.type]
}

/* 
 * A simple NIC
 *
 * Expects ethernet frames (see below), but uses a custom transport 
 * (see ExtBundle)
 * 
 * Ethernet Frame format:
 *   8 bytes    |  6 bytes  |  6 bytes    | 2 bytes  | 46-1500B | 4 bytes
 * Preamble/SFD | Dest Addr | Source Addr | Type/Len | Data     | CRC
 * Gen by NIC   | ------------- from/to CPU --------------------| Gen by NIC
 *
 * For now, we elide the Gen by NIC components since we're talking to a 
 * custom network.
 */
class IceNIC(address: BigInt, beatBytes: Int = 8,
    tapOutFuncs: Seq[EthernetHeader => Bool] = Nil,
    nInputTaps: Int = 0)
    (implicit p: Parameters) extends NICLazyModule {

  val control = LazyModule(new IceNicController(
    IceNicControllerParams(address, beatBytes)))
  val sendPath = LazyModule(new IceNicSendPath(nInputTaps))
  val recvPath = LazyModule(new IceNicRecvPath(tapOutFuncs))

  val mmionode = TLIdentityNode()
  val dmanode = TLIdentityNode()
  val intnode = control.intnode

  control.node := TLAtomicAutomata() := mmionode
  dmanode := TLWidthWidget(NET_IF_BYTES) := sendPath.node
  dmanode := TLWidthWidget(NET_IF_BYTES) := recvPath.node

  lazy val module = new LazyModuleImp(this) {
    val io = IO(new Bundle {
      val ext = new NICIO
      val tapOut = tapOutFuncs.nonEmpty.option(
        Vec(tapOutFuncs.length, Decoupled(new StreamChannel(NET_IF_WIDTH))))
      val tapIn = (nInputTaps > 0).option(
        Flipped(Vec(nInputTaps, Decoupled(new StreamChannel(NET_IF_WIDTH)))))
    })

    sendPath.module.io.send <> control.module.io.send
    recvPath.module.io.recv <> control.module.io.recv

    // connect externally
    if (usePauser) {
      val pauser = Module(new Pauser(inBufFlits))
      pauser.io.int.out <> sendPath.module.io.out
      recvPath.module.io.in <> pauser.io.int.in
      io.ext.out <> pauser.io.ext.out
      pauser.io.ext.in <> io.ext.in
      pauser.io.in_free := recvPath.module.io.buf_free
      pauser.io.macAddr := io.ext.macAddr
      pauser.io.settings := io.ext.pauser
    } else {
      recvPath.module.io.in <> io.ext.in
      io.ext.out <> sendPath.module.io.out
    }

    control.module.io.macAddr := io.ext.macAddr
    sendPath.module.io.rlimit := io.ext.rlimit

    io.tapOut.zip(recvPath.module.io.tap).foreach {
      case (a, b) => a <> b
    }
    sendPath.module.io.tap.zip(io.tapIn).foreach {
      case (a, b) => a <> b
    }

    if (checksumOffload) {
      sendPath.module.io.csum.get.req <> control.module.io.txcsumReq
      sendPath.module.io.csum.get.enable := control.module.io.csumEnable
      control.module.io.rxcsumRes <> recvPath.module.io.csum.get.res
      recvPath.module.io.csum.get.enable := control.module.io.csumEnable
    } else {
      control.module.io.txcsumReq.ready := false.B
      control.module.io.rxcsumRes.valid := false.B
      control.module.io.rxcsumRes.bits := DontCare
    }
  }
}

class SimNetwork extends BlackBox {
  val io = IO(new Bundle {
    val clock = Input(Clock())
    val reset = Input(Bool())
    val net = Flipped(new NICIO)
  })
}

trait HasPeripheryIceNIC  { this: BaseSubsystem =>
  private val address = BigInt(0x10016000)
  private val portName = "Ice-NIC"

  val icenic = LazyModule(new IceNIC(address, pbus.beatBytes))
  pbus.toVariableWidthSlave(Some(portName)) { icenic.mmionode }
  fbus.fromPort(Some(portName))() :=* icenic.dmanode
  ibus.fromSync := icenic.intnode
}

trait HasPeripheryIceNICModuleImp extends LazyModuleImp {
  val outer: HasPeripheryIceNIC
  val net = IO(new NICIO)

  net <> outer.icenic.module.io.ext

  import PauseConsts.BT_PER_QUANTA

  val nicConf = p(NICKey)
  private val packetWords = nicConf.packetMaxBytes / NET_IF_BYTES
  private val packetQuanta = (nicConf.packetMaxBytes * 8) / BT_PER_QUANTA

  def connectNicLoopback(qDepth: Int = 4 * packetWords, latency: Int = 10) {
    net.macAddr := PlusArg("macaddr")
    net.rlimit.inc := PlusArg("rlimit-inc", 1)
    net.rlimit.period := PlusArg("rlimit-period", 1)
    net.rlimit.size := PlusArg("rlimit-size", 8)
    net.pauser.threshold := PlusArg("pauser-threshold", 2 * packetWords + latency)
    net.pauser.quanta := PlusArg("pauser-quanta", 2 * packetQuanta)
    net.pauser.refresh := PlusArg("pauser-refresh", packetWords)

    if (nicConf.usePauser) {
      val pauser = Module(new PauserComplex(qDepth))
      pauser.io.ext.flipConnect(NetDelay(net, latency))
      pauser.io.int.out <> pauser.io.int.in
      pauser.io.macAddr := net.macAddr + (1 << 40).U
      pauser.io.settings := net.pauser
    } else {
      net.in <> Queue(LatencyPipe(net.out, latency), qDepth)
    }
    net.in.bits.keep := NET_FULL_KEEP
  }

  def connectSimNetwork(clock: Clock, reset: Bool) {
    val sim = Module(new SimNetwork)
    sim.io.clock := clock
    sim.io.reset := reset
    sim.io.net <> net
  }
}

class NICIOvonly extends Bundle {
  val in = Flipped(Valid(new StreamChannel(NET_IF_WIDTH)))
  val out = Valid(new StreamChannel(NET_IF_WIDTH))
  val macAddr = Input(UInt(ETH_MAC_BITS.W))
  val rlimit = Input(new RateLimiterSettings)
  val pauser = Input(new PauserSettings)

  override def cloneType = (new NICIOvonly).asInstanceOf[this.type]
}

object NICIOvonly {
  def apply(nicio: NICIO): NICIOvonly = {
    val vonly = Wire(new NICIOvonly)
    vonly.out.valid := nicio.out.valid
    vonly.out.bits  := nicio.out.bits
    nicio.out.ready := true.B
    nicio.in.valid  := vonly.in.valid
    nicio.in.bits   := vonly.in.bits
    assert(!vonly.in.valid || nicio.in.ready, "NIC input not ready for valid")
    nicio.macAddr := vonly.macAddr
    nicio.rlimit  := vonly.rlimit
    nicio.pauser  := vonly.pauser
    vonly
  }
}

trait HasPeripheryIceNICModuleImpValidOnly extends LazyModuleImp {
  val outer: HasPeripheryIceNIC
  val net = IO(new NICIOvonly)

  net <> NICIOvonly(outer.icenic.module.io.ext)
}<|MERGE_RESOLUTION|>--- conflicted
+++ resolved
@@ -280,18 +280,11 @@
   buffer.io.stream.in <> io.in
   io.buf_free := buffer.io.free
 
-<<<<<<< HEAD
   val tapout = if (outer.tapFuncs.nonEmpty) {
-=======
-  val writer = outer.writer.module
-  writer.io.recv <> io.recv
-  writer.io.in <> (if (outer.tapFuncs.nonEmpty) {
->>>>>>> c26dedef
     val tap = Module(new NetworkTap(outer.tapFuncs))
     tap.io.inflow <> buffer.io.stream.out
     io.tap.get <> tap.io.tapout
     tap.io.passthru
-<<<<<<< HEAD
   } else { buffer.io.stream.out }
 
   val csumout = (if (checksumOffload) {
@@ -310,14 +303,10 @@
   } else { tapout })
 
   val writer = outer.writer.module
-  writer.io.length := buffer.io.length
   writer.io.recv <> io.recv
   writer.io.in <> csumout
-=======
-  } else { buffer.io.stream.out })
   writer.io.length.valid := buffer.io.length.valid && writer.io.in.valid
   writer.io.length.bits  := buffer.io.length.bits
->>>>>>> c26dedef
 }
 
 class NICIO extends StreamIO(NET_IF_WIDTH) {
