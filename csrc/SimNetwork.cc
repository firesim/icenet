--- conflicted
+++ resolved
@@ -51,13 +51,9 @@
 
         long long     *macaddr)
 {
-<<<<<<< HEAD
     //if (!netdev || !netsw) {
     if (!netdev) {
         *out_ready = 0;
-=======
-    if (!netdev || !netsw) {
->>>>>>> ed66f1fa
         *in_valid = 0;
         *in_data = 0;
         *in_last = 0;
